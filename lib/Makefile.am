lib_LTLIBRARIES=libwandio.la

include_HEADERS=wandio.h

AM_CFLAGS=@LIBCFLAGS@ @CFLAG_VISIBILITY@
AM_CXXFLAGS=@LIBCXXFLAGS@ @CFLAG_VISIBILITY@

if HAVE_ZLIB
LIBTRACEIO_ZLIB=ior-zlib.c iow-zlib.c
else
LIBTRACEIO_ZLIB=
endif

if HAVE_BZLIB
LIBTRACEIO_BZLIB=ior-bzip.c iow-bzip.c
else
LIBTRACEIO_BZLIB=
endif

if HAVE_LZO
LIBTRACEIO_LZO=iow-lzo.c
else
LIBTRACEIO_LZO=
endif

if HAVE_LZMA
LIBTRACEIO_LZMA=ior-lzma.c iow-lzma.c
else
LIBTRACEIO_LZMA=
endif

if HAVE_ZSTD
LIBTRACEIO_ZSTD=iow-zstd.c
else
LIBTRACEIO_ZSTD=
endif

if HAVE_LZ4
LIBTRACEIO_LZ4=iow-lz4.c
else
LIBTRACEIO_LZ4=
endif

if HAVE_ZSTD_OR_LZ4
LIBTRACEIO_ZSTD_LZ4=ior-zstd-lz4.c
else
LIBTRACEIO_ZSTD_LZ4=
endif

if HAVE_HTTP
LIBTRACEIO_HTTP=ior-http.c
else
LIBTRACE_HTTP=
endif

if HAVE_QATZIP
LIBTRACEIO_QATZIP=ior-qat.c iow-qat.c
else
LIBTRACEIO_QATZIP=
endif

libwandio_la_SOURCES=wandio.c ior-peek.c ior-stdio.c ior-thread.c \
		iow-stdio.c iow-thread.c wandio.h wandio_internal.h \
		$(LIBTRACEIO_ZLIB) $(LIBTRACEIO_BZLIB) $(LIBTRACEIO_LZO) \
<<<<<<< HEAD
                $(LIBTRACEIO_LZMA) $(LIBTRACEIO_HTTP) $(LIBTRACEIO_ZSTD) \
                $(LIBTRACEIO_QATZIP)
=======
        $(LIBTRACEIO_LZMA) $(LIBTRACEIO_HTTP) $(LIBTRACEIO_ZSTD) $(LIBTRACEIO_LZ4) \
        $(LIBTRACEIO_ZSTD_LZ4)
>>>>>>> 9c5b75cc

AM_CPPFLAGS = @ADD_INCLS@
libwandio_la_LIBADD = @LIBWANDIO_LIBS@
libwandio_la_LDFLAGS=-version-info @WANDIO_MAJOR@:@WANDIO_MINOR@:@WANDIO_MID@ @ADD_LDFLAGS@
<|MERGE_RESOLUTION|>--- conflicted
+++ resolved
@@ -62,13 +62,9 @@
 libwandio_la_SOURCES=wandio.c ior-peek.c ior-stdio.c ior-thread.c \
 		iow-stdio.c iow-thread.c wandio.h wandio_internal.h \
 		$(LIBTRACEIO_ZLIB) $(LIBTRACEIO_BZLIB) $(LIBTRACEIO_LZO) \
-<<<<<<< HEAD
                 $(LIBTRACEIO_LZMA) $(LIBTRACEIO_HTTP) $(LIBTRACEIO_ZSTD) \
+                $(LIBTRACEIO_LZ4)  $(LIBTRACEIO_ZSTD_LZ4) \
                 $(LIBTRACEIO_QATZIP)
-=======
-        $(LIBTRACEIO_LZMA) $(LIBTRACEIO_HTTP) $(LIBTRACEIO_ZSTD) $(LIBTRACEIO_LZ4) \
-        $(LIBTRACEIO_ZSTD_LZ4)
->>>>>>> 9c5b75cc
 
 AM_CPPFLAGS = @ADD_INCLS@
 libwandio_la_LIBADD = @LIBWANDIO_LIBS@
