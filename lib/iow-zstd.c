/*
 * This file is part of libwandio
 *
 * Copyright (c) 2007-2015 The University of Waikato, Hamilton,
 * New Zealand.
 *
 * Authors: Robert Zeh, Sergey Cherepanov
 *
 * All rights reserved.
 *
 * This code has been developed by the University of Waikato WAND
 * research group. For further information please see http://www.wand.net.nz/
 *
 * libwandio is free software; you can redistribute it and/or modify
 * it under the terms of the GNU General Public License as published by
 * the Free Software Foundation; either version 2 of the License, or
 * (at your option) any later version.
 *
 * libwandio is distributed in the hope that it will be useful,
 * but WITHOUT ANY WARRANTY; without even the implied warranty of
 * MERCHANTABILITY or FITNESS FOR A PARTICULAR PURPOSE.  See the
 * GNU General Public License for more details.
 *
 * You should have received a copy of the GNU General Public License
 * along with libwandio; if not, write to the Free Software
 * Foundation, Inc., 59 Temple Place, Suite 330, Boston, MA  02111-1307  USA
 *
 */


#include "config.h"
#include "wandio.h"
#include <zstd.h>
#include <stdlib.h>

enum err_t {
        ERR_OK	= 1,
        ERR_EOF = 0,
        ERR_ERROR = -1
};

struct zstdw_t {
    iow_t *child;
    enum err_t err;
    ZSTD_CStream *stream;
    ZSTD_outBuffer output_buffer;
    ZSTD_inBuffer input_buffer;
<<<<<<< HEAD
    char outbuff[WANDIO_BUFFER_SIZE];
=======
    char outbuff[1024*1024];
>>>>>>> 9c5b75cc
};

#define DATA(iow) ((struct zstdw_t *)((iow)->data))
extern iow_source_t zstd_wsource;

iow_t *zstd_wopen(iow_t *child, int compress_level)
{
    iow_t *iow;
    if (!child)
            return NULL;
    iow = malloc(sizeof(iow_t));
    iow->source = &zstd_wsource;
    iow->data = malloc(sizeof(struct zstdw_t));
    DATA(iow)->child = child;
    DATA(iow)->err = ERR_OK;
    DATA(iow)->stream = ZSTD_createCStream();
    ZSTD_initCStream(DATA(iow)->stream, compress_level);
   return iow;
}

static int64_t zstd_wwrite(iow_t *iow, const char *buffer, int64_t len)
{
    if (DATA(iow)->err == ERR_EOF) {
	return 0; /* EOF */
    }
    if (DATA(iow)->err == ERR_ERROR) {
	return -1; /* ERROR! */
    }

    if (len <= 0) {
	return 0;
    }

    DATA(iow)->input_buffer.src = buffer;
    DATA(iow)->input_buffer.size = len;
    DATA(iow)->input_buffer.pos = 0;

    while (DATA(iow)->input_buffer.pos < (size_t)len) {
	DATA(iow)->output_buffer.dst = DATA(iow)->outbuff;
	DATA(iow)->output_buffer.pos = 0;
	DATA(iow)->output_buffer.size = sizeof(DATA(iow)->outbuff);

	size_t return_code = ZSTD_compressStream(DATA(iow)->stream,
						 &DATA(iow)->output_buffer,
						 &DATA(iow)->input_buffer);
	if (ZSTD_isError(return_code)) {
	    fprintf(stderr, "Problem compressing stream: %s\n", ZSTD_getErrorName(return_code));
	    DATA(iow)->err = ERR_ERROR;
	    return -1;
	}
	int bytes_written = wandio_wwrite(DATA(iow)->child, DATA(iow)->outbuff, DATA(iow)->output_buffer.pos);
	if (bytes_written <= 0) {
	    DATA(iow)->err = ERR_ERROR;
	    return -1;
	}
    }
    return DATA(iow)->input_buffer.pos;
}

static int zstd_wflush(iow_t *iow) {
        /* TODO implement this */
        (void)(iow);
        return 0;
}

static void zstd_wclose(iow_t *iow)
{
    size_t result = 1;
    /* I'm not sure if this loop is exactly the right thing to do,
       but it is what happens in zstd's zstd/programs/fileio.c. */
    while (result != 0) {
	result = ZSTD_endStream(DATA(iow)->stream, &DATA(iow)->output_buffer);

	if (ZSTD_isError(result)) {
	    fprintf(stderr, "ZSTD error while closing output: %s\n", ZSTD_getErrorName(result));
	    return;
	}
	wandio_wwrite(DATA(iow)->child,
		      DATA(iow)->outbuff,
		      DATA(iow)->output_buffer.pos);
	DATA(iow)->output_buffer.pos = 0;
    }
    wandio_wdestroy(DATA(iow)->child);
    ZSTD_freeCStream(DATA(iow)->stream);
    free(iow->data);
    free(iow);
}

iow_source_t zstd_wsource = {
        "zstdw",
        zstd_wwrite,
        zstd_wflush,
        zstd_wclose
};
<|MERGE_RESOLUTION|>--- conflicted
+++ resolved
@@ -45,11 +45,7 @@
     ZSTD_CStream *stream;
     ZSTD_outBuffer output_buffer;
     ZSTD_inBuffer input_buffer;
-<<<<<<< HEAD
     char outbuff[WANDIO_BUFFER_SIZE];
-=======
-    char outbuff[1024*1024];
->>>>>>> 9c5b75cc
 };
 
 #define DATA(iow) ((struct zstdw_t *)((iow)->data))
@@ -121,6 +117,7 @@
     /* I'm not sure if this loop is exactly the right thing to do,
        but it is what happens in zstd's zstd/programs/fileio.c. */
     while (result != 0) {
+	DATA(iow)->output_buffer.pos = 0;
 	result = ZSTD_endStream(DATA(iow)->stream, &DATA(iow)->output_buffer);
 
 	if (ZSTD_isError(result)) {
@@ -130,7 +127,6 @@
 	wandio_wwrite(DATA(iow)->child,
 		      DATA(iow)->outbuff,
 		      DATA(iow)->output_buffer.pos);
-	DATA(iow)->output_buffer.pos = 0;
     }
     wandio_wdestroy(DATA(iow)->child);
     ZSTD_freeCStream(DATA(iow)->stream);
